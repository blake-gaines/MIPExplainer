--- conflicted
+++ resolved
@@ -28,13 +28,8 @@
 # model_path = "models/MUTAG_model_smaller.pth"
 # dataset = TUDataset(root='data/TUDatascet', name='MUTAG')
 
-<<<<<<< HEAD
 dataset_name = "Shapes" # {"Shapes", "OurMotifs", "Is_Acyclic"}
-model_path = f"models/{dataset_name}_model_small.pth"
-=======
-dataset_name = "Is_Acyclic" # {"Shapes", "OurMotifs", "Is_Acyclic"}
 model_path = f"models/{dataset_name}_model.pth"
->>>>>>> 818aebf5
 with open(f"data/{dataset_name}/dataset.pkl", "rb") as f: dataset = pickle.load(f)
 
 ys = [d.y for d in dataset]
@@ -103,11 +98,6 @@
 
     # X = m.addMVar((num_nodes, num_node_features), vtype=GRB.BINARY, name="X") # vtype for BINARY node features
     # m.addConstr(gp.quicksum(X.T) == 1, name="categorical") # REMOVE for non-categorical features
-<<<<<<< HEAD
-    # for i in range(num_nodes):
-    #     m.addSOS(type=GRB.SOS_TYPE1, vars=X[:, i])
-=======
->>>>>>> 818aebf5
     X = m.addMVar((num_nodes, num_node_features), lb=0, ub=init_graph.num_nodes, name="X", vtype=GRB.INTEGER)
     m.addConstr(X == gp.quicksum(A)[:, np.newaxis], name="features_are_node_degrees")
 
@@ -173,12 +163,8 @@
     m.addGenConstrMax(other_outputs_max, [output_vars["Output"][0, j] for j in range(num_classes) if j!=max_class], name="max_of_other_outputs")
             
     ## MIQCP objective function
-<<<<<<< HEAD
     m.setObjective(output_vars["Output"][0, max_class]-other_outputs_max+sum(sim_weights[sim_method]*regularizers[sim_method] for sim_method in sim_methods), GRB.MAXIMIZE)
     # m.setObjective(output_vars["Output"][max_class]+gp.quicksum(embedding*phi), GRB.MAXIMIZE)
-=======
-    m.setObjective(output_vars["Output"][0, max_class]+sum(sim_weights[sim_method]*regularizers[sim_method] for sim_method in sim_methods), GRB.MAXIMIZE)
->>>>>>> 818aebf5
 
     m.update()
     m.write("model.mps") # Save model file
@@ -266,24 +252,6 @@
 
     # Use tuned parameters
     m.read("./tune0.prm")
-<<<<<<< HEAD
-
-
-    m.setParam("NonConvex", 2)
-    m.setParam("Presolve", 2)
-
-    # Tune
-    print("Tuning")
-    m.setParam("TuneTimeLimit", 11*3600)
-    m.tune()
-    # m.setParam("TimeLimit", 3600*24)
-    # # m.setParam("PreQLinearize", 2) # TODO: Chose between 1 and 2
-    # # m.setParam("ConcurrentMIP", 4)
-    # m.setParam("MIPFocus", 1)
-    # m.setParam("Symmetry", 2)
-    # m.write("model.mps") # Save model file
-    # m.optimize(callback)
-=======
     
     # # Tune
     # print("Tuning")
@@ -298,7 +266,6 @@
     # m.setParam("PreQLinearize", 2) # TODO: Chose between 1 and 2
     m.write("model.mps") # Save model file
     m.optimize(callback)
->>>>>>> 818aebf5
 
     with open(output_file, "wb") as f:
         pickle.dump(solutions, f)
